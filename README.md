# wireguard-ui

wireguard-ui for Linux Mint and similar systems.

## Setup

Run the provided `install.sh` as root to install required packages and configure the system:

```bash
sudo ./install.sh
```

<<<<<<< HEAD
The script installs the `wireguard` and `firejail` packages, creates the `novpn` group and adds your user to it, configures an IP rule for that group, and allows root GUI applications via `xhost` for both X11 and Wayland sessions. When run during package installation and no non-root user is detected, user-specific steps are skipped automatically. The installer also invokes `patch_desktop_exec.sh`, which strips any `sudo`/`pkexec` wrapper and related environment assignments from the program's `.desktop` entry so the GUI starts as your normal user.
=======
The script installs the `wireguard` and `firejail` packages, creates the `novpn` group and adds your user to it, configures an IP rule for that group, and allows root GUI applications via `xhost` for both X11 and Wayland sessions. When run during package installation and no non-root user is detected, user-specific steps are skipped automatically. The installer also invokes `patch_desktop_exec.sh` which removes any `sudo` or `pkexec` prefixes from the program's `.desktop` file so the GUI starts as your normal user.
>>>>>>> b1e12e7e

When installing the Debian package built with `build_deb.sh`, this setup script
is executed automatically so no additional steps are required.

During installation a helper script automatically cleans the
`/usr/share/applications/wireguard-ui.desktop` entry so the application starts
under the regular user instead of `root`. This prevents losing your GTK theme
and icons when launching from the desktop menu.

## Building a Debian package

Use the provided `build_deb.sh` script to create a `.deb` installer. You can optionally pass a version number:

```bash
./build_deb.sh 0.1.0
```

The resulting `wireguard-ui_<version>_all.deb` will be created in the current directory and can be installed with `dpkg -i` on Ubuntu or Linux Mint.<|MERGE_RESOLUTION|>--- conflicted
+++ resolved
@@ -10,11 +10,9 @@
 sudo ./install.sh
 ```
 
-<<<<<<< HEAD
+
 The script installs the `wireguard` and `firejail` packages, creates the `novpn` group and adds your user to it, configures an IP rule for that group, and allows root GUI applications via `xhost` for both X11 and Wayland sessions. When run during package installation and no non-root user is detected, user-specific steps are skipped automatically. The installer also invokes `patch_desktop_exec.sh`, which strips any `sudo`/`pkexec` wrapper and related environment assignments from the program's `.desktop` entry so the GUI starts as your normal user.
-=======
-The script installs the `wireguard` and `firejail` packages, creates the `novpn` group and adds your user to it, configures an IP rule for that group, and allows root GUI applications via `xhost` for both X11 and Wayland sessions. When run during package installation and no non-root user is detected, user-specific steps are skipped automatically. The installer also invokes `patch_desktop_exec.sh` which removes any `sudo` or `pkexec` prefixes from the program's `.desktop` file so the GUI starts as your normal user.
->>>>>>> b1e12e7e
+
 
 When installing the Debian package built with `build_deb.sh`, this setup script
 is executed automatically so no additional steps are required.
